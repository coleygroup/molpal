"""This module contains the Explorer class, which is an abstraction
for batch Bayesian optimization."""
from collections import deque
from collections.abc import Iterable
import csv
import heapq
import json
from operator import itemgetter
from pathlib import Path
import pickle
import tempfile
from typing import Dict, List, Optional, Tuple, TypeVar, Union

import numpy as np

from molpal import acquirer, featurizer, models, objectives, pools

T = TypeVar('T')

class Explorer:
    """An Explorer explores a pool of inputs using Bayesian optimization

    Attributes
    ----------
    pool : MoleculePool
        the pool of inputs to explore
    encoder : Encoder
        the encoder this explorer will use convert molecules from SMILES
        strings into feature representations
    acquirer : Acquirer
        an acquirer which selects molecules to explore next using a prior
        distribution over the inputs
    objective : Objective
        an objective calculates the objective function of a set of inputs
    model : Model
        a model that generates a posterior distribution over the inputs using
        observed data
    retrain_from_scratch : bool
        whether the model will be retrained from scratch at each iteration.
        If False, train the model online.
        NOTE: The definition of 'online' is model-specific.
    iter : int
        the current iteration of exploration. I.e., the loop iteration the
        explorer has yet to start. This means that the current predictions will
        be the ones used in the previous iteration (because they have yet to be
        updated for the current iteration)
    scores : Dict[T, float]
        a dictionary mapping an input's identifier to its corresponding
        objective function value
    failed : Dict[T, None]
        a dictionary containing the inputs for which the objective function
        failed to evaluate
    adjustment : int
        the number of results that have been read from a file as
        opposed to being actually calculated
    new_scores : Dict[T, float]
        a dictionary mapping an input's identifier to its corresponding
        objective function value for the most recent batch of labeled inputs
    updated_model : bool
        whether the predictions are currently out-of-date with the model
    top_k_avg : float
        the average of the top-k explored inputs
    Y_means_pred : np.ndarray
        a list parallel to the pool containing the mean predicted score
        for an input
    Y_vars_pred : np.ndarray
        a list parallel to the pool containing the variance in the predicted
        score for an input. Will be empty if model does not provide variance
    recent_avgs : List[float]
        a list containing the recent top-k averages
    delta : float
        the minimum acceptable fractional difference between the current 
        average and the moving average in order to continue exploration
    max_iters : int
        the maximum number of batches to explore
    window_size : int
        the number of recent averages from which to calculate a moving average
    write_final : bool
        whether the list of explored inputs and their scores should be written
        to a file at the end of exploration
    write_intermediate : bool
        whether the list of explored inputs and their scores should be written
        to a file after each round of exploration
    save_preds : bool
        whether the predictions should be written after each exploration batch
    verbose : int
        the level of output the Explorer prints
    config : str
        the filepath of a configuration file containing the options necessary
        to recreate this Explorer. NOTE: this does not necessarily ensure
        reproducibility if a random seed was not set

    Parameters
    ----------
    name : str
    k : Union[int, float], default=0.01
    window_size : int, default=3
        the number of top-k averages from which to calculate a moving average
    delta : float, default=0.01
    max_iters : int, default=10
    budget : Union[int, float], default=1.
    root : str, default='.'
    write_final : bool, default=True
    write_intermediate : bool, default=False
    save_preds : bool, default=False
    retrain_from_scratch : bool, default=False
    previous_scores : Optional[str], default=None
        the filepath of a CSV file containing previous scoring data which will
        be treated as the initialization batch (instead of randomly selecting
        from the bool.)
    verbose : int, default=0
    **kwargs
        keyword arguments to initialize an Encoder, MoleculePool, Acquirer, 
        Model, and Objective classes

    Raises
    ------
    ValueError
        if k is less than 0
        if budget is less than 0
    """
    def __init__(self, name: str = 'molpal', root: str = '.',
                 k: Union[int, float] = 0.01, window_size: int = 3,
                 delta: float = 0.01, max_iters: int = 10, 
                 budget: Union[int, float] = 1.,
                 write_final: bool = True, write_intermediate: bool = False,
                 chkpt_freq: int = 0, checkpoint_file: Optional[str] = None,
                 retrain_from_scratch: bool = False,
                 previous_scores: Optional[str] = None,
                 **kwargs):
        args = locals()
        
        self.path = f'{root}/{name}'
        kwargs['path'] = self.path
        self.verbose = kwargs.get('verbose', 0)

        self.featurizer = featurizer.Featurizer(
            fingerprint=kwargs['fingerprint'],
            radius=kwargs['radius'], length=kwargs['length']
        )
        self.pool = pools.pool(featurizer=self.featurizer, **kwargs)
        self.objective = objectives.Objective(**kwargs)
        self.acquirer = acquirer.Acquirer(
            size=len(self.pool), dim=len(self.objective),
            nadir=self.objective.nadir,
            stochastic_preds = 'stochastic' in self.model.provides,
            **kwargs
        )
        if self.acquirer.metric == 'thompson':
            kwargs['dropout_size'] = 1
        self.model = models.MultiTaskModel(
            input_size=len(self.featurizer), **kwargs
        )
        self.retrain_from_scratch = retrain_from_scratch

        self._validate_acquirer()

        # stopping attributes
        self.k = k
        self.delta = delta
        self.budget = budget
        self.max_iters = max_iters
        self.window_size = window_size

        # logging attributes
        self.write_final = write_final
        self.write_intermediate = write_intermediate
        self.chkpt_freq = chkpt_freq if chkpt_freq >= 0 else float('inf')
        self.previous_chkpt_iter = -float('inf')

        # stateful attributes (not including model)
        self.iter = 0
        self.scores = {}
        self.failures = {}
        self.new_scores = {}
        self.adjustment = 0
        self.updated_model = None
        self.recent_avgs = []
        self.Y_means_pred = np.array([])
        self.Y_vars_pred = np.array([])

        if previous_scores:
            self.load_scores(previous_scores)

        args.pop('self')
        args.update(**args.pop('kwargs'))
        args['fps'] = self.pool.fps_
        args['invalid_idxs'] = list(self.pool.invalid_idxs)
        args.pop('config', None)
        self.write_config(args)

        if checkpoint_file:
            self.load(checkpoint_file)

    def __len__(self) -> int:
        """The total expended budget expressed in terms of the number of 
        objective evaluations"""
        return self.num_explored
    
    @property
    def num_explored(self) -> int:
        """The total number of inputs this Explorer has explored adjusted
        for score data that was read as opposed evaluated"""
        return len(self.scores) + len(self.failures) - self.adjustment

    @property
    def path(self) -> Path:
        """The directory containing all automated output of this Explorer"""
        return self.__path
    
    @path.setter
    def path(self, path: Union[str, Path]):
        self.__path = Path(path)
        self.__path.mkdir(parents=True, exist_ok=True)

    @property
    def k(self) -> int:
        """the number of top-scoring inputs from which to calculate an
        average"""
        k = self.__k
            
        return min(k, len(self.pool))

    @k.setter
    def k(self, k: Union[int, float]):
        """Set k either as an integer or as a fraction of the pool.
        
        NOTE: Specifying either a fraction greater than 1 or or a number 
        larger than the pool size will default to using the full pool.
        """
        if isinstance(k, float):
            k = int(k * len(self.pool))
        if k <= 0:
            raise ValueError(f'k(={k}) must be greater than 0!')

        self.__k = k

    @property
    def budget(self) -> int:
        """the maximum budget expressed in terms of the number of allowed 
        objective function evaluations"""
        return self.__budget
    
    @budget.setter
    def budget(self, budget: Union[int, float]):
        """Set budget either as an integer or as a fraction of the pool.
        
        NOTE: Specifying either a fraction greater than 1 or or a number 
        larger than the pool size will default to using the full pool.
        """
        if isinstance(budget, float):
            budget = int(budget * len(self.pool))
        if budget <= 0.:
            raise ValueError(
                f'budget(={budget}) must be greater than 0!')
<<<<<<< HEAD

        self.__budget = budget

    @property
    def top_k_avg(self) -> Optional[float]:
        """The most recent top-k average of the explored inputs. None if k
        inputs have not yet been explored"""
        try:
            return self.recent_avgs[-1]
        except IndexError:
            return None

=======

        self.__budget = budget

    @property
    def top_k_avg(self) -> Optional[float]:
        """The most recent top-k average of the explored inputs. None if k
        inputs have not yet been explored"""
        try:
            return self.recent_avgs[-1]
        except IndexError:
            return None

>>>>>>> c135774d
    @property
    def status(self) -> str:
        """The current status of the exploration in string format"""        
        ave = f'{self.top_k_avg:0.3f}' if self.top_k_avg else 'N/A'
        return (
            f'ITER: {self.iter}/{self.max_iters} | '
            f'TOP-{self.k} AVE: {ave} | '
            f'BUDGET: {len(self)}/{self.budget}'
        )

    @property
    def completed(self) -> bool:
        """whether the explorer fulfilled one of its stopping conditions

        Stopping Conditions
        -------------------
        a. explored the entire pool
           (not implemented right now due to complications with warm starting)
        b. explored for at least <max_iters> iters
        c. exceeded the maximum budget
        d. the current top-k average is within a fraction <delta> of the moving
           top-k average. This requires two sub-conditions to be met:
           1. the explorer has successfully explored at least k inputs
           2. the explorer has completed at least <window_size> iters after
              sub-condition (1) has been met

        Returns
        -------
        bool
            whether a stopping condition has been met
        """
        if self.iter > self.max_iters:
            return True
        if len(self) >= self.budget:
            return True
        if len(self.recent_avgs) < self.window_size:
            return False

        sma = sum(self.recent_avgs[-self.window_size:]) / self.window_size
        return (self.top_k_avg - sma) / sma <= self.delta

    def explore(self):
        self.run()

    def run(self):
        """Explore the MoleculePool until the stopping condition is met"""
        if self.iter == 0:
            print('Starting exploration...')
            print(f'{self.status}.', flush=True)
            self.explore_initial()
        else:
            print('Resuming exploration...')
            print(f'{self.status}.', flush=True)
            self.explore_batch()

        while not self.completed:
            # if self.verbose > 0:
            print(f'{self.status}. Continuing...', flush=True)
            self.explore_batch()

        print('Finished exploring!')
        print(f'FINAL TOP-{self.k} AVE: {self.top_k_avg:0.3f} | '
              f'FINAL BUDGET: {len(self)}/{self.budget}.')
        print(f'Final averages')
        print(f'--------------')
        for k in [0.0001, 0.0005, 0.001, 0.005]:
            print(f'TOP-{k:0.2%}: {self.avg(k):0.3f}')
        
        if self.write_final:
            self.write_scores(final=True)

    def explore_initial(self) -> float:
        """Perform an initial round of exploration
        
        Must be called before explore_batch()

        Returns
        -------
        avg : float
            the average score of the batch
        """
        inputs = self.acquirer.acquire_initial(
            xs=self.pool.smis(),
            cluster_ids=self.pool.cluster_ids(),
            cluster_sizes=self.pool.cluster_sizes,
        )

        new_scores = self.objective.calc(inputs)
        self._clean_and_update_scores(new_scores)

        if len(self.scores) >= self.k:
            self.recent_avgs.append(self.avg())

        if self.write_intermediate:
            self.write_scores(include_failed=True)

        self.iter += 1

        if (self.iter - self.previous_chkpt_iter) > self.chkpt_freq:
            self.checkpoint()
            self.previous_chkpt_iter = self.iter

        valid_scores = [y for y in new_scores.values() if y is not None]
        return sum(valid_scores) / len(valid_scores)

    def explore_batch(self) -> float:
        """Perform a round of exploration

        Returns
        -------
        avg : float
            the average score of the batch

        Raises
        ------
        InvalidExplorationError
            if called before explore_initial or load_scores
        """
        if self.iter == 0:
            raise InvalidExplorationError(
                'Cannot explore a batch before initialization!'
            )

        if self.num_explored >= len(self.pool):
            self.iter += 1
            return self.top_k_avg

        self._update_model()
        self._update_predictions()

        inputs = self.acquirer.acquire_batch(
            xs=self.pool.smis(),
            y_means=self.Y_means_pred,
            y_vars=self.Y_vars_pred,
            explored={**self.scores, **self.failures},
            cluster_ids=self.pool.cluster_ids(),
            cluster_sizes=self.pool.cluster_sizes, t=(self.iter-1),
        )

        new_scores = self.objective.calc(inputs)
        self._clean_and_update_scores(new_scores)

        # self.top_k_avg = self.avg()
        if len(self.scores) >= self.k:
            self.recent_avgs.append(self.avg())

        if self.write_intermediate:
            self.write_scores(include_failed=True)
        
        self.iter += 1

        # if (self.iter - self.previous_chkpt_iter) > self.chkpt_freq:
        #     self.checkpoint()
        #     self.previous_chkpt_iter = self.iter
<<<<<<< HEAD

        # if (self.iter - self.previous_chkpt_iter) > self.chkpt_freq:
        #     self.checkpoint()
        #     self.previous_chkpt_iter = self.iter
=======
>>>>>>> c135774d

        valid_scores = [y for y in new_scores.values() if y is not None]
        return sum(valid_scores)/len(valid_scores)

    def avg(self, k: Union[int, float, None] = None) -> float:
        """Calculate the average of the top k molecules
        
        Parameter
        ---------
        k : Union[int, float, None], default = None)
            the number of molecules to consider when calculating the
            average, expressed either as a specific number or as a 
            fraction of the pool. If the value specified is greater than the 
            number of successfully evaluated inputs, return the average of all 
            succesfully evaluated inputs. If None, use self.k
        
        Returns
        -------
        float
            the top-k average
        """
        k = k or self.k
        if isinstance(k, float):
            k = int(k * len(self.pool))
        k = min(k, len(self.scores))

        if k == len(self.scores):
            return sum(score for score in self.scores.items()) / k
        
        return sum(score for _, score in self.top_explored(k)) / k

    def top_explored(
        self, k: Union[int, float, None] = None
    ) -> List[Tuple[T, List[Optional[float]]]]:
        """Get the top-k explored molecules
        
        Parameter
        ---------
        k : Union[int, float, None], default=None
            the number of top-scoring molecules to get, expressed either as a 
            specific number or as a fraction of the pool. If the value 
            specified is greater than the number of successfully evaluated 
            inputs, return all explored inputs. If None, use self.k
        
        Returns
        -------
        top_explored : List[Tuple[T, List[Optional[float]]]]
            a list of tuples containing the identifier and score of the 
            top-k inputs, sorted by their score on the first task
        """
        k = k or self.k
        if isinstance(k, float):
            k = int(k * len(self.pool))
        k = min(k, len(self.scores))

        key = lambda k_vs: k_vs[1][0] or -float('inf')

        if k / len(self.scores) < 0.8:
            return heapq.nlargest(k, self.scores.items(), key=key)
        
        return sorted(self.scores.items(), key=key, reverse=True)[:k]

    def top_preds(self, k: Union[int, float, None] = None) -> List[Tuple]:
        """Get the current top predicted molecules and their scores
        
        Parameter
        ---------
        k : Union[int, float, None], default=None
            see documentation for avg()
        
        Returns
        -------
        top_preds : List[Tuple[T, float]]
            a list of tuples containing the identifier and predicted score of 
            the top-k predicted inputs, sorted by their predicted score
        """
        k = k or self.k
        if isinstance(k, float):
            k = int(k * len(self.pool))
        k = min(k, len(self.scores))

        selected = []
        for x, y in zip(self.pool.smis(), self.Y_means_pred):
            if len(selected) < k:
                heapq.heappush(selected, (y, x))
            else:
                heapq.heappushpop(selected, (y, x))

        return [(x, y) for y, x in selected]

    def write_scores(self, m: Union[int, float] = 1., 
                     final: bool = False,
                     include_failed: bool = False) -> None:
        """Write the top M scores to a CSV file

        Writes a CSV file of the top-k explored inputs with the input ID and
        the respective objective function value.

        Parameters
        ----------
        m : Union[int, float], default=1.
            The number of top-scoring inputs to write, expressed either as an
            integer or as a float representing the fraction of explored inputs.
            By default, writes all inputs
        final : bool, default=False
            Whether the explorer has finished. If true, write all explored
            inputs (both successful and failed) and name the output CSV file
            "all_explored_final.csv"
        include_failed : bool, default=False
            Whether to include the inputs for which objective function
            evaluation failed
        """
        if isinstance(m, float):
            m = int(m * len(self))
        m = min(m, len(self))

        p_data = self.path / 'data'
        p_data.mkdir(parents=True, exist_ok=True)

        if final:
            m = len(self)
            p_scores = p_data / f'all_explored_final.csv'
            include_failed = True
        else:
            p_scores = p_data / f'top_{m}_explored_iter_{self.iter}.csv'

        top_m = self.top_explored(m)
        rows = [(k, *vs) for k, vs in top_m]
        header = ['smiles', *[f'task_{i}' for i in range(1, len(rows[0]))]]

        with open(p_scores, 'w') as fid:
            writer = csv.writer(fid)
            writer.writerow(header)
            writer.writerows(rows)
            if include_failed:
                writer.writerows(self.failures.items())
        
        if self.verbose > 0:
            print(f'Results were written to "{p_scores}"')

    # TODO: fix this function for multiobj
    def load_scores(self, previous_scores: str) -> None:
        """Load the scores CSV located at saved_scores.
        
        If this is being called during initialization, treat the data as the
        initialization batch.

        Parameter
        ---------
        previous_scores : str
            the filepath of a CSV file containing previous scoring information.
            The 0th column of this CSV must contain the input identifier and
            the 1st column must contain a float corresponding to its score.
            A failure to parse the 1st column as a float will treat that input
            as a failure.
        """
        if self.verbose > 0:
            print(f'Loading scores from "{previous_scores}" ... ', end='')

        scores, failures = self._read_scores(previous_scores)
        self.adjustment += len(scores) + len(failures)

        self.scores.update(scores)
        self.failures.update(failures)
        
        if self.iter == 0:
            self.iter = 1
        
        if self.verbose > 0:
            print('Done!')

    def checkpoint(self, path: Optional[str] = None) -> str:
        """write a checkpoint file for the explorer's current state and return
        the corresponding filepath
        
        Parameters
        ----------
        path : Optional[str], default=None
            the directory to under which all checkpoint files should be written
        
        Returns
        -------
        str
            the path of the JSON file containing all state information
        """
        path = path or self.path / 'chkpts' / f'iter_{self.iter}'
        chkpt_dir = Path(path)
        chkpt_dir.mkdir(parents=True, exist_ok=True)
        
        scores_pkl = chkpt_dir / 'scores.pkl'
        pickle.dump(self.scores, open(scores_pkl, 'wb'))

        failures_pkl =  chkpt_dir / 'failures.pkl'
        pickle.dump(self.failures, open(failures_pkl, 'wb'))

        new_scores_pkl =  chkpt_dir / 'new_scores.pkl'
        pickle.dump(self.new_scores, open(new_scores_pkl, 'wb'))

        preds_npz = chkpt_dir / 'preds.npz'
        np.savez(
            preds_npz, Y_means_pred=self.Y_means_pred,
            Y_vars_pred=self.Y_vars_pred
        )

        state = {
            'iter': self.iter,
            'scores': str(scores_pkl.absolute()),
            'failures': str(failures_pkl.absolute()),
            'new_scores': str(new_scores_pkl.absolute()),
            'adjustment': self.adjustment,
            'updated_model': self.updated_model,
            'recent_avgs': self.recent_avgs,
            'preds': str(preds_npz.absolute()),
            'model': self.model.save(chkpt_dir / 'model')
        }

        p_chkpt = chkpt_dir / 'state.json'
        json.dump(state, open(p_chkpt, 'w'), indent=4)

        if self.verbose > 1:
            print(f'Checkpoint file saved to "{p_chkpt}".')

        return str(p_chkpt)

    def load(self, chkpt_file: str):
        """Load in the state of a previous Explorer's checkpoint"""

        if self.verbose > 0:
            print(f'Loading in previous state ... ', end='')

        state = json.load(open(chkpt_file))

        self.iter = state['iter']

        self.scores = pickle.load(open(state['scores'], 'rb'))
        self.failures = pickle.load(open(state['failures'], 'rb'))
        self.new_scores = pickle.load(open(state['new_scores'], 'rb'))
        self.adjustment = state['adjustment']
        
        self.updated_model = state['updated_model']
        self.recent_avgs.extend(state['recent_avgs'])

        preds_npz = np.load(state['preds'])
        self.Y_means_pred = preds_npz['Y_means_pred']
        self.Y_vars_pred = preds_npz['Y_vars_pred']

        self.model.load(state['model'])

        if self.verbose > 0:
            print('Done!')
    
    def write_config(self, args) -> str:
        args['top-k'] = args.pop('k')
        args['no_title_line'] = not args.pop('title_line')

        for k, v in list(args.items()):
            if v is None:
                args.pop(k)
        
        config_file = self.path / 'config.ini'
        with open(config_file, 'w') as fid:
            for k, v in args.items():
                if v is None or v == False:
                    continue
                if isinstance(v, Iterable) and not isinstance(v, str):
                    v = map(str, v)
                    v = '[' + ', '.join(v) + ']'
                fid.write(f'{k.replace("_", "-")} = {v}\n')

        return str(config_file)

    def _clean_and_update_scores(self, new_scores: Dict[T, Optional[float]]):
        """Remove the None entries from new_scores and update the attributes 
        new_scores, scores, and failed accordingly

        Parameter
        ---------
        new_scores : Dict[T, Optional[float]]
            a dictionary containing the corresponding values of the objective
            function for a batch of inputs

        Side effects
        ------------
        (mutates) self.scores : Dict[T, float]
            updates self.scores with the non-None entries from new_scores
        (mutates) self.new_scores : Dict[T, float]
            updates self.new_scores with the non-None entries from new_scores
        (mutates) self.failures : Dict[T, None]
            a dictionary storing the inputs for which scoring failed
        """
        self.new_scores = new_scores
        self.scores.update(new_scores)

        # for x, y in new_scores.items():
        #     if y is None:
        #         self.failures[x] = y
        #     else:
        #         self.scores[x] = y
        #         self.new_scores[x] = y

    def _update_model(self):
        """Update the prior distribution to generate a posterior distribution

        Side effects
        ------------
        (mutates) self.model : Type[Model]
            updates the model with new data, if there are any
        (sets) self.new_scores : Dict[str, Optional[float]]
            reinitializes self.new_scores to an empty dictionary
        (sets) self.updated_model : bool
            sets self.updated_model to True, indicating that the predictions
            must be updated as well
        """
        if len(self.new_scores) == 0:
            self.updated_model = False
            return

        if self.retrain_from_scratch:
            xs, yss = zip(*self.scores.items())
        else:
            xs, yss = zip(*self.new_scores.items())

        self.model.train(
            xs, yss, retrain=self.retrain_from_scratch,
            featurizer=self.featurizer,
        )
        self.new_scores = {}
        self.updated_model = True

    def _update_predictions(self):
        """Update the predictions over the pool with the new model

        Side effects
        ------------
        (sets) self.Y_means_pred : np.ndarray
            a list of floats parallel to the pool inputs containing the mean
            predicted score for each input
        (sets) self.Y_vars_pred : np.ndarray
            a list of floats parallel to the pool inputs containing the
            predicted variance for each input
        (sets) self.updated_model : bool
            sets self.updated_model to False, indicating that the predictions 
            are now up-to-date with the current model
        """
        if not self.updated_model and self.Y_means_pred.size > 0:
            if self.verbose > 1:
                print('Model has not been updated since the last time ',
                     'predictions were set. Skipping update!')
            return

        self.Y_mean_pred, self.Y_vars_pred = self.model.apply(
            x_ids=self.pool.smis(), x_feats=self.pool.fps(), 
            batched_size=None, size=len(self.pool), 
            mean_only='vars' not in self.acquirer.needs
        )

        self.updated_model = False
        
    def _validate_acquirer(self):
        """Ensure that the model provides values the Acquirer needs"""
        if self.acquirer.needs > self.model.provides:
            raise IncompatibilityError(
                f'{self.acquirer.metric} metric needs: '
                + f'{self.acquirer.needs} '
                + f'but model only provides: '
                + f'{self.model.provides}')

    def _read_scores(self, scores_csv: str) -> Tuple[Dict, Dict]:
        """read the scores contained in the file located at scores_csv"""
        scores = {}
        failures = {}
        with open(scores_csv) as fid:
            reader = csv.reader(fid)
            next(reader)
            for row in reader:
                try:
                    scores[row[0]] = float(row[1])
                except:
                    failures[row[0]] = None
        
        return scores, failures

class InvalidExplorationError(Exception):
    pass

class IncompatibilityError(Exception):
    pass<|MERGE_RESOLUTION|>--- conflicted
+++ resolved
@@ -253,7 +253,6 @@
         if budget <= 0.:
             raise ValueError(
                 f'budget(={budget}) must be greater than 0!')
-<<<<<<< HEAD
 
         self.__budget = budget
 
@@ -266,20 +265,6 @@
         except IndexError:
             return None
 
-=======
-
-        self.__budget = budget
-
-    @property
-    def top_k_avg(self) -> Optional[float]:
-        """The most recent top-k average of the explored inputs. None if k
-        inputs have not yet been explored"""
-        try:
-            return self.recent_avgs[-1]
-        except IndexError:
-            return None
-
->>>>>>> c135774d
     @property
     def status(self) -> str:
         """The current status of the exploration in string format"""        
@@ -434,13 +419,6 @@
         # if (self.iter - self.previous_chkpt_iter) > self.chkpt_freq:
         #     self.checkpoint()
         #     self.previous_chkpt_iter = self.iter
-<<<<<<< HEAD
-
-        # if (self.iter - self.previous_chkpt_iter) > self.chkpt_freq:
-        #     self.checkpoint()
-        #     self.previous_chkpt_iter = self.iter
-=======
->>>>>>> c135774d
 
         valid_scores = [y for y in new_scores.values() if y is not None]
         return sum(valid_scores)/len(valid_scores)
