--- conflicted
+++ resolved
@@ -50,28 +50,16 @@
 def mpn(conf_method: Optional[str] = None, **kwargs) -> Type[Model]:
     """MPN-type Model factory function"""
     from molpal.models.mpnmodels import (
-<<<<<<< HEAD
         MPNModel, MPNDropoutModel, MPNTwoOutputModel, MPNUncertaintyModel
     )
-
-    conf_method = 'mve' if conf_method == 'twooutput' else conf_method
-
-=======
-        MPNModel, MPNDropoutModel, MPNTwoOutputModel
-    )
             
->>>>>>> 7f47e1e3
     try:
         return {
             'dropout': MPNDropoutModel,
             'mve': MPNTwoOutputModel,
             'evidential': MPNUncertaintyModel,
             'none': MPNModel
-<<<<<<< HEAD
-        }.get(conf_method, 'none')(uncertainty=conf_method, **kwargs)
-=======
         }.get(conf_method, 'none')(conf_method=conf_method, **kwargs)
->>>>>>> 7f47e1e3
     except KeyError:
         raise NotImplementedError(
             f'Unrecognized MPN confidence method: "{conf_method}"')