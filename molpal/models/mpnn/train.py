--- conflicted
+++ resolved
@@ -51,21 +51,11 @@
     # iter_count = 0
 
     for batch in tqdm(data_loader, desc="Training", unit="step", leave=False, disable=disable):
-<<<<<<< HEAD
-        # Prepare batch
-        mol_batch, targets = batch  # .batch_graph()
-        # features_batch = batch.features()
-=======
         mol_batch, targets = batch
->>>>>>> 05a5aa29
 
         model.zero_grad()
         preds = model(mol_batch)  # , features_batch)
 
-<<<<<<< HEAD
-        # targets = batch.targets()   # targets might have None's
-=======
->>>>>>> 05a5aa29
         mask = torch.tensor([list(map(bool, ys)) for ys in targets]).to(preds.device)
         targets = torch.tensor([[y or 0 for y in ys] for ys in targets]).to(preds.device)
         class_weights = torch.ones(targets.shape).to(preds.device)
