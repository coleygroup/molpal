import csv
from collections import Counter
from functools import partial
import gzip
from itertools import islice, repeat
import re
from pathlib import Path
from typing import (
    Iterable, Iterator, List, Optional, Sequence, Tuple, Type, Union
)

import h5py
import numpy as np
import ray
from rdkit import Chem, RDLogger
from tqdm import tqdm

from molpal.featurizer import Featurizer
from molpal.pools.cluster import cluster_fps_h5
from molpal.pools import fingerprints

RDLogger.DisableLog('rdApp.*')

Mol = Tuple[str, np.ndarray, Optional[int]]

CXSMILES_PATTERN = re.compile(r'\s\|.*\|')

class MoleculePool(Sequence[Mol]):
    """A MoleculePool is a sequence of molecules in a virtual chemical library

    By default, a MoleculePool eagerly calculates the uncompressed feature
    representations of its entire library and stores these in an hdf5 file.
    If this is undesired, consider using a LazyMoleculePool, which calculates
    these representations only when needed (and recomputes them as necessary.)

    A MoleculePool is most accurately described as a Sequence of Mols, and the
    custom class is necessary for both utility and memory purposes. Its main
    purpose is to hide the storage of large numbers of SMILES strings and
    molecular fingerprints on disk.

    Attributes
    ----------
    libraries : str
        the filepaths of (compressed) CSVs containing the pool members
    size : int
        the total number of molecules in the pool
    invalid_idxs : Set[int]
        the set of invalid indices in the libarary files. Will be None until 
        the pool is validated
    title_line : bool
        whether there is a title line in each library file
    delimiter : str
        the column delimiters in the library files
    smiles_col : int
        the column containing the SMILES strings in the library files
    fps : str
        the filepath of an HDF5 file containing the precomputed fingerprint
        for each pool member
    smis_ : Optional[List[str]]
        a list of SMILES strings in the pool. None if no caching
    cluster_ids_ : Optional[List[int]]
        the cluster ID for each molecule in the molecule. None if not clustered
    cluster_sizes : Dict[int, int]
        the size of each cluster in the pool. None if not clustered
    chunk_size : int
        the size of each chunk in the HDF5 file
    verbose : int
        the level of output the pool should print while initializing

    Parameters
    ----------
<<<<<<< HEAD
    libraries : Iterable[str]
=======
    library : Iterable[str]
>>>>>>> 7f47e1e3
    title_line : bool, default=True
    delimiter : str, default=','
    smiles_col : int, default=0
    fps : Optional[str], default=None
        the filepath of an hdf5 file containing the precomputed fingerprints.
        If specified, a user assumes the following:
        1. the ordering of the fingerprints matches the ordering in the
            library file
        2. the featurizer used to generate the fingerprints is the same
            as the one passed to the model
        If None, the MoleculePool will generate this file automatically 
    featurizer : Featurizer, default=Featurizer()
        the featurizer to use when calculating fingerprints
    cache : bool, default=False
        whether to cache the SMILES strings in memory
<<<<<<< HEAD
=======
    validated : bool, default=False
        whether the pool has been validated already. If True, the user
        accepts the risk of an invalid molecule raising an exception later
        on. Mostly useful for multiple runs on a pool that has been
        manually validated and pruned.
>>>>>>> 7f47e1e3
    cluster : bool, default=False
        whether to cluster the library
    ncluster : int, default=100
        the number of clusters to form. Only used if cluster is True
<<<<<<< HEAD
    path : Optional[str], default=None
        the path under which the HDF5 file should be written
=======
    fps_path : Optional[str], default=None
        the path under which the HDF5 file should be written. By default,
        will write the fingerprints HDF5 file under the same directory as the
        first library file
>>>>>>> 7f47e1e3
    verbose : int , default=0
    **kwargs
        additional and unused keyword arguments
    """
    def __init__(self, libraries: Iterable[str], title_line: bool = True,
                 delimiter: str = ',', smiles_col: int = 0,
                 cxsmiles: bool = False,
                 fps: Optional[str] = None,
                 featurizer: Featurizer = Featurizer(),
                 cache: bool = False,
                 invalid_idxs: Optional[Iterable[int]] = None,
                 cluster: bool = False, ncluster: int = 100,
<<<<<<< HEAD
                 path: Optional[str] = None,
                 nn_threshold: Optional[float] = None,
                 verbose: int = 0, **kwargs):
=======
                 fps_path: Optional[str] = None, verbose: int = 0, **kwargs):
>>>>>>> 7f47e1e3
        self.libraries = [l for l in libraries]
        self.title_line = title_line
        self.delimiter = delimiter
        self.smiles_col = smiles_col
        self.cxsmiles = cxsmiles
        self.verbose = verbose

<<<<<<< HEAD
        self.fps_ = fps
        if invalid_idxs is not None:
            self.invalid_idxs = set(invalid_idxs)
        else:
            self.invalid_idxs = None
        self.size = None
        self.chunk_size = None
        self._encode_mols(featurizer, path)
        
        self.smis_ = None
        self._validate_and_cache_smis(cache)

        self.fps_ = fps
        self.invalid_lines = None

        self.cluster_ids_ = None
        self.cluster_sizes = None

=======
        self.fps_ = fps
        if invalid_idxs is not None:
            self.invalid_idxs = set(invalid_idxs)
        else:
            self.invalid_idxs = None
        self.size = None
        self.chunk_size = None
        self._encode_mols(featurizer, fps_path)
        
        self.smis_ = None
        self._validate_and_cache_smis(cache)

        self.cluster_ids_ = None
        self.cluster_sizes = None
>>>>>>> 7f47e1e3
        if cluster:
            self._cluster_mols(ncluster)

        self._mol_generator = None
        self.nn_threshold = nn_threshold

    @property
    def neighbors(self) -> List[np.ndarray]:
        """the indices of each pool member's neighbors

        Raises
        ------
        AttributeError
            if nn_threshold is not set
        """
        try:
            return self.__neighbors
        except AttributeError:
            raise AttributeError(
                'nn_threshold must be set before accessing self.neighbors'
            )
    
    @property
    def nn_threshold(self) -> Optional[float]:
        """the distance threshold below which pool members are considered 
        neighbors. None if neighbors have not been calculated"""
        return self.__nn_threshold

    @nn_threshold.setter
    def nn_threshold(self, threshold: Optional[float]):
        """set the distance threshold below which to consider pool members neighbors and calculate the neighbors accordingly."""
        if threshold is not None:
            self.__neighbors = fingerprints.neighbors(self.smis(), threshold)
        self.__nn_threshold = threshold
    
    def __len__(self) -> int:
        """The number of valid pool inputs"""
        return self.size

    def __iter__(self) -> Iterator[Mol]:
        """Return an iterator over the molecule pool.

        NOTE: Not recommended for use in open constructs. I.e., don't 
        explicitly call this method unless you plan to exhaust the full iterator.
        """
        return zip(
            self.smis(),
            self.fps(),
            self.cluster_ids() or repeat(None)
        )
        # return self

    # def __next__(self) -> Mol:
    #     """Iterate to the next molecule in the pool. Only usable after
    #     calling iter()"""
    #     if self._mol_generator:
    #         return next(self._mol_generator)

    #     raise StopIteration

    def __contains__(self, smi: str) -> bool:
        for smi_ in self.smis():
            if smi_ == smi:
                return True

        return False

    def __getitem__(self, idx) -> Union[List[Mol], Mol]:
        """Get a molecule with fancy indexing."""
        if isinstance(idx, tuple):
            mols = []
            for i in idx:
                item = self.__getitem__(i)
                if isinstance(item, List):
                    mols.extend(item)
                else:
                    mols.append(item)
            return mols

        if isinstance(idx, slice):
            idx.start = idx.start if idx.start else 0
            if idx.start < -len(self):
                idx.start = 0
            elif idx.start < 0:
                idx.start += len(self)

            idx.stop = idx.stop if idx.stop else len(self)
            if idx.stop > len(self):
                idx.stop = len(self)
            if idx.stop < 0:
                idx.stop = max(0, idx.stop + len(self))

            idx.step = idx.step if idx.step else 1

            idxs = list(range(idx.start, idx.stop, idx.step))
            idxs = sorted([i + len(self) if i < 0 else i for i in idxs])
            return self.get_mols(idxs)

        if isinstance(idx, (int, str)):
            return (
                self.get_smi(idx),
                self.get_fp(idx),
                self.get_cluster_id(idx)
            )

        raise TypeError('pool indices must be integers, slices, '
                        + f'or tuples thereof. Received: {type(idx)}')

    def get_smi(self, idx: int) -> str:
        if idx < 0 or idx >= len(self):
            raise IndexError(f'pool index(={idx}) out of range')

        if self.smis_:
            return self.smis_[idx]

        # should test out using islice to advance instead of manually
        for i, smi in enumerate(self.smis()):
            if i==idx:
                return smi

        assert False    # shouldn't reach this point

    def get_fp(self, idx: int) -> np.ndarray:
        idx = idx

        if idx < 0 or idx >= len(self):
            raise IndexError(f'pool index(={idx}) out of range')

        with h5py.File(self.fps_, mode='r') as h5f:
            fps = h5f['fps']
            return fps[idx]

        assert False    # shouldn't reach this point

    def get_cluster_id(self, idx: int) -> Optional[int]:
        if idx < 0 or idx >= len(self):
            raise IndexError(f'pool index(={idx}) out of range')

        if self.cluster_ids_:
            return self.cluster_ids_[idx]

        return None

    def get_mols(self, idxs: Sequence[int]) -> List[Mol]:
        return list(zip(
            self.get_smis(idxs),
            self.get_fps(idxs),
            self.get_cluster_ids(idxs) or repeat(None)
        ))

    def get_smis(self, idxs: Sequence[int]) -> List[str]:
        """Get the SMILES strings for the given indices

        NOTE: Returns the list in sorted index order

        Parameters
        ----------
        idxs : Collection[int]
            the indices for which to retrieve the SMILES strings
        """
        if min(idxs) < 0 or max(idxs) >= len(self):
            raise IndexError(f'Pool index out of range: {idxs}')

        if self.smis:
            idxs = sorted(idxs)
            smis = [self.smis_[i] for i in sorted(idxs)]
        else:
            idxs = set(idxs)
            smis = [smi for i, smi in enumerate(self.smis()) if i in idxs]

        return smis

    def get_fps(self, idxs: Sequence[int]) -> np.ndarray:
        """Get the uncompressed feature representations for the given indices

        NOTE: Returns the list in sorted index order

        Parameters
        ----------
        idxs : Collection[int]
            the indices for which to retrieve the SMILES strings
        """
        if min(idxs) < 0 or max(idxs) >= len(self):
            raise IndexError(f'Pool index out of range: {idxs}')

        idxs = sorted(idxs)
        with h5py.File(self.fps_, 'r') as h5fid:
            fps = h5fid['fps']
            enc_mols = fps[idxs]

        return enc_mols

    def get_cluster_ids(self, idxs: Sequence[int]) -> Optional[List[int]]:
        """Get the cluster_ids for the given indices, if the pool is
        clustered. Otherwise, return None

        NOTE: Returns the list in sorted index order

        Parameters
        ----------
        idxs : Collection[int]
            the indices for which to retrieve the SMILES strings
        """
        if min(idxs) < 0 or max(idxs) >= len(self):
            raise IndexError(f'Pool index out of range: {idxs}')

        if self.cluster_ids:
            idxs = sorted(idxs)
            return [self.cluster_ids_[i] for i in idxs]

        return None

    def smis(self) -> Iterator[str]:
        """A generator over pool molecules' SMILES strings
        
        Yields
        ------
        smi : str
            a molecule's SMILES string
        """
        if self.smis_:
            for smi in self.smis_:
                yield smi
        else:
            for library in self.libraries:
                if self.cxsmiles:
                    for smi in self._read_libary(library):
                        yield CXSMILES_PATTERN.split(smi)[0]
                else:
                    for smi in self._read_libary(library):
                        yield smi
                # if Path(library).suffix == '.gz':
                #     open_ = partial(gzip.open, mode='rt')
                # else:
                #     open_ = open

                # with open_(library) as fid:
                #     reader = csv.reader(fid, delimiter=self.delimiter)
                #     if self.title_line:
                #         next(reader)

                #     if self.invalid_idxs:
                #         for i, row in enumerate(reader):
                #             if i in self.invalid_idxs:
                #                 continue
                #             yield row[self.smiles_col]
                #     else:
                #         for row in reader:
                #             yield row[self.smiles_col]

    def _read_libary(self, library) -> Iterator[str]:
        if Path(library).suffix == '.gz':
                    open_ = partial(gzip.open, mode='rt')
        else:
            open_ = open

        with open_(library) as fid:
            reader = csv.reader(fid, delimiter=self.delimiter)
            if self.title_line:
                next(reader)

            if self.invalid_idxs:
                for i, row in enumerate(reader):
                    if i in self.invalid_idxs:
                        continue
                    yield row[self.smiles_col]
            else:
                for row in reader:
                    yield row[self.smiles_col]
<<<<<<< HEAD
=======

>>>>>>> 7f47e1e3

    def fps(self) -> Iterator[np.ndarray]:
        """Return a generator over pool molecules' feature representations
        
        Yields
        ------
        fp : np.ndarray
            a molecule's fingerprint
        """
        with h5py.File(self.fps_, 'r') as h5fid:
            fps = h5fid['fps']
            for fp in fps:
                yield fp

    def fps_batches(self) -> Iterator[np.ndarray]:
        """Return a generator over batches of pool molecules' feature
        representations
        
<<<<<<< HEAD
        It is preferable to use this method when operating on batches of
=======
        Itt is preferable to use this method when operating on batches of
>>>>>>> 7f47e1e3
        fingerprints

        Yields
        ------
        fps_batch : np.ndarray
            a batch of molecular fingerprints
        """
        with h5py.File(self.fps_, 'r') as h5fid:
            fps = h5fid['fps']
            for i in range(0, len(fps), self.chunk_size):
                yield fps[i:i+self.chunk_size]

    def cluster_ids(self) -> Optional[Iterator[int]]:
        """If the pool is clustered, return a generator over pool inputs'
        cluster IDs. Otherwise, return None"""
        if self.cluster_ids_:
            def return_gen():
                for cid in self.cluster_ids_:
                    yield cid
            return return_gen()

        return None

    def _encode_mols(self, featurizer: Featurizer, 
                     path: Optional[str] = None):
        """Precalculate the fingerprints of the library members, if necessary.

        Parameters
        ----------
        featurizer : Featurizer
            the featurizer to use for calculating the fingerprints
        path : Optional[str], default=None
            the path to which the fingerprints file should be written
        
        Side effects
        ------------
        (sets) self.size : int
            the total number of fingerprints in the fingerprints HDF5 file
        (sets) self.chunk_size : int
            the length of each chunk in the HDF5 file
        (sets) self.fps_ : str
            the filepath of the HDF5 file containing the fingerprints
        (sets) self.invalid_idxs : Set[int]
<<<<<<< HEAD
            the set of invalid indices in the library files
=======
            the set of invalid lines in the library file
>>>>>>> 7f47e1e3
        """
        if self.fps_ is None:
            if self.verbose > 0:
                print('Precalculating feature matrix ...', end=' ')

            total_size = sum(1 for _ in self.smis())
            
            filename = Path(self.libraries[0])
            while filename.suffix:
                filename = filename.with_suffix('')
            path = path or Path(self.libraries[0]).parent

            self.fps_, self.invalid_idxs = fingerprints.feature_matrix_hdf5(
                self.smis(), total_size,
                featurizer=featurizer, name=filename.stem, path=path
            )
            if self.verbose > 0:
                print('Done!')
                print(f'Feature matrix was saved to "{self.fps_}"', flush=True)
                print(f'Detected {len(self.invalid_idxs)} invalid SMILES!')
        else:
            if self.verbose > 0:
                print(f'Using feature matrix from "{self.fps_}"', flush=True)

        with h5py.File(self.fps_, 'r') as h5f:
            fps = h5f['fps']
            self.size = len(fps)
            self.chunk_size = fps.chunks[0]

        # return self.fps_, self.invalid_idxs self.size, self.chunk_size

<<<<<<< HEAD
    def _validate_and_cache_smis(self, cache: bool = False):
=======
    def _validate_and_cache_smis(self, cache: bool = False) -> int:
>>>>>>> 7f47e1e3
        """Validate all the SMILES strings in the pool and return the length
        of the validated pool

        Parameters
        ----------
        cache : bool, default=False
            whether to cache the SMILES strings as well
<<<<<<< HEAD
=======
        validated : bool, default=False
            whether the pool has been validated already. If True, the user 
            accepts the risk of an invalid molecule raising an exception later
            on. Mostly useful for multiple runs on a pool that has been
            previously validated and pruned.

        Returns
        -------
        size : int
            the size of the validated pool
        invalid_idxs : Set[int]
            the lines numbers in the CSV containing invalid SMILES strings
>>>>>>> 7f47e1e3

        Side effects
        ------------
        (sets) self.smis_ : List[str]
            if cache is True
        (sets) self.size : int
        (sets) self.invalid_idxs : Set[int]
        """
        if self.invalid_idxs is not None and len(self.invalid_idxs) == 0:
            if cache:
                self.smis_ = [smi for smi in self.smis()]
                self.size = len(self.smis_)
            else:
                self.size = self.size or sum(1 for _ in self.smis())
            self.invalid_idxs = set()

        elif self.invalid_idxs is not None:
            if cache:
                self.smis_ = [
                    smi for i, smi in enumerate(self.smis())
                    if i not in self.invalid_idxs
                ]
                self.size = len(self.smis_)
            else:
                if self.size is None:
                    n_total_smis = sum(1 for _ in self.smis())
                    self.size = n_total_smis - len(self.invalid_idxs)

        else:
            if self.verbose > 0:
                print('Validating SMILES strings ...', end=' ', flush=True)

            valid_smis = validate_smis(self.smis())
            invalid_idxs = set()
            if cache:
                self.smis_ = []
                for i, smi in tqdm(enumerate(valid_smis), desc='Validating'):
                    if smi is None:
                        invalid_idxs.add(i)
                    else:
                        self.smis_.append(smi)
            else:
                for i, smi in tqdm(enumerate(valid_smis), desc='Validating'):
                    if smi is None:
                        invalid_idxs.add(i)

            self.size = (i+1) - len(invalid_idxs)
            self.invalid_idxs = invalid_idxs

            if self.verbose > 0:
                print('Done!', flush=True)
            if self.verbose > 1:
                print(f'Detected {len(self.invalid_idxs)} invalid SMILES')

            # return (i+1) - len(invalid_idxs), invalid_idxs

    def _cluster_mols(self, ncluster: int) -> None:
        """Cluster the molecules in the library.

        Parameters
        ----------
        ncluster : int
            the number of clusters to form
        
        Side effects
        ------------
        (sets) self.cluster_ids : List[int]
            a list of cluster IDs that is parallel to the valid SMILES strings
        (sets) self.cluster_sizes : Counter[int, int]
            a mapping from cluster ID to the number of molecules in that cluster
        """
        self.cluster_ids_ = cluster_fps_h5(self.fps_, ncluster=ncluster)
        self.cluster_sizes = Counter(self.cluster_ids_)

def batches(it: Iterable, chunk_size: int) -> Iterator[List]:
    """Batch an iterable into batches of size chunk_size, with the final
    batch potentially being smaller"""
    it = iter(it)
    return iter(lambda: list(islice(it, chunk_size)), [])

# def validate_smi(smi):
#     return smi if Chem.MolFromSmiles(smi) else None

@ray.remote
def _validate_smis(smis):
    RDLogger.DisableLog('rdApp.*')
    return [smi if Chem.MolFromSmiles(smi) else None for smi in smis]

def validate_smis(smis) -> Iterator[Optional[str]]:
    refs = [
        _validate_smis.remote(smis_batch)
        for smis_batch in batches(smis, 4096)
    ]
    for ref in refs:
        batch = ray.get(ref)
        for smi in batch:
            yield smi

class EagerMoleculePool(MoleculePool):
    """Alias for a MoleculePool"""<|MERGE_RESOLUTION|>--- conflicted
+++ resolved
@@ -69,11 +69,7 @@
 
     Parameters
     ----------
-<<<<<<< HEAD
     libraries : Iterable[str]
-=======
-    library : Iterable[str]
->>>>>>> 7f47e1e3
     title_line : bool, default=True
     delimiter : str, default=','
     smiles_col : int, default=0
@@ -89,27 +85,14 @@
         the featurizer to use when calculating fingerprints
     cache : bool, default=False
         whether to cache the SMILES strings in memory
-<<<<<<< HEAD
-=======
-    validated : bool, default=False
-        whether the pool has been validated already. If True, the user
-        accepts the risk of an invalid molecule raising an exception later
-        on. Mostly useful for multiple runs on a pool that has been
-        manually validated and pruned.
->>>>>>> 7f47e1e3
     cluster : bool, default=False
         whether to cluster the library
     ncluster : int, default=100
         the number of clusters to form. Only used if cluster is True
-<<<<<<< HEAD
-    path : Optional[str], default=None
-        the path under which the HDF5 file should be written
-=======
     fps_path : Optional[str], default=None
         the path under which the HDF5 file should be written. By default,
         will write the fingerprints HDF5 file under the same directory as the
         first library file
->>>>>>> 7f47e1e3
     verbose : int , default=0
     **kwargs
         additional and unused keyword arguments
@@ -122,13 +105,7 @@
                  cache: bool = False,
                  invalid_idxs: Optional[Iterable[int]] = None,
                  cluster: bool = False, ncluster: int = 100,
-<<<<<<< HEAD
-                 path: Optional[str] = None,
-                 nn_threshold: Optional[float] = None,
-                 verbose: int = 0, **kwargs):
-=======
                  fps_path: Optional[str] = None, verbose: int = 0, **kwargs):
->>>>>>> 7f47e1e3
         self.libraries = [l for l in libraries]
         self.title_line = title_line
         self.delimiter = delimiter
@@ -136,26 +113,6 @@
         self.cxsmiles = cxsmiles
         self.verbose = verbose
 
-<<<<<<< HEAD
-        self.fps_ = fps
-        if invalid_idxs is not None:
-            self.invalid_idxs = set(invalid_idxs)
-        else:
-            self.invalid_idxs = None
-        self.size = None
-        self.chunk_size = None
-        self._encode_mols(featurizer, path)
-        
-        self.smis_ = None
-        self._validate_and_cache_smis(cache)
-
-        self.fps_ = fps
-        self.invalid_lines = None
-
-        self.cluster_ids_ = None
-        self.cluster_sizes = None
-
-=======
         self.fps_ = fps
         if invalid_idxs is not None:
             self.invalid_idxs = set(invalid_idxs)
@@ -170,7 +127,6 @@
 
         self.cluster_ids_ = None
         self.cluster_sizes = None
->>>>>>> 7f47e1e3
         if cluster:
             self._cluster_mols(ncluster)
 
@@ -440,10 +396,6 @@
             else:
                 for row in reader:
                     yield row[self.smiles_col]
-<<<<<<< HEAD
-=======
-
->>>>>>> 7f47e1e3
 
     def fps(self) -> Iterator[np.ndarray]:
         """Return a generator over pool molecules' feature representations
@@ -462,11 +414,7 @@
         """Return a generator over batches of pool molecules' feature
         representations
         
-<<<<<<< HEAD
         It is preferable to use this method when operating on batches of
-=======
-        Itt is preferable to use this method when operating on batches of
->>>>>>> 7f47e1e3
         fingerprints
 
         Yields
@@ -510,11 +458,7 @@
         (sets) self.fps_ : str
             the filepath of the HDF5 file containing the fingerprints
         (sets) self.invalid_idxs : Set[int]
-<<<<<<< HEAD
             the set of invalid indices in the library files
-=======
-            the set of invalid lines in the library file
->>>>>>> 7f47e1e3
         """
         if self.fps_ is None:
             if self.verbose > 0:
@@ -546,11 +490,7 @@
 
         # return self.fps_, self.invalid_idxs self.size, self.chunk_size
 
-<<<<<<< HEAD
-    def _validate_and_cache_smis(self, cache: bool = False):
-=======
     def _validate_and_cache_smis(self, cache: bool = False) -> int:
->>>>>>> 7f47e1e3
         """Validate all the SMILES strings in the pool and return the length
         of the validated pool
 
@@ -558,21 +498,6 @@
         ----------
         cache : bool, default=False
             whether to cache the SMILES strings as well
-<<<<<<< HEAD
-=======
-        validated : bool, default=False
-            whether the pool has been validated already. If True, the user 
-            accepts the risk of an invalid molecule raising an exception later
-            on. Mostly useful for multiple runs on a pool that has been
-            previously validated and pruned.
-
-        Returns
-        -------
-        size : int
-            the size of the validated pool
-        invalid_idxs : Set[int]
-            the lines numbers in the CSV containing invalid SMILES strings
->>>>>>> 7f47e1e3
 
         Side effects
         ------------
